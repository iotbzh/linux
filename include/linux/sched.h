--- conflicted
+++ resolved
@@ -695,14 +695,7 @@
 #ifdef CONFIG_SYSFS
 	struct kobject kobj;
 	struct delayed_work work;
-<<<<<<< HEAD
-=======
-#endif
->>>>>>> 80ffb3cc
-#endif
-
-#ifdef CONFIG_PERF_COUNTERS
-	atomic_long_t locked_vm;
+#endif
 #endif
 
 #ifdef CONFIG_PERF_COUNTERS
