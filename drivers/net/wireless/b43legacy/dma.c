/*

  Broadcom B43legacy wireless driver

  DMA ringbuffer and descriptor allocation/management

  Copyright (c) 2005, 2006 Michael Buesch <m@bues.ch>

  Some code in this file is derived from the b44.c driver
  Copyright (C) 2002 David S. Miller
  Copyright (C) Pekka Pietikainen

  This program is free software; you can redistribute it and/or modify
  it under the terms of the GNU General Public License as published by
  the Free Software Foundation; either version 2 of the License, or
  (at your option) any later version.

  This program is distributed in the hope that it will be useful,
  but WITHOUT ANY WARRANTY; without even the implied warranty of
  MERCHANTABILITY or FITNESS FOR A PARTICULAR PURPOSE.  See the
  GNU General Public License for more details.

  You should have received a copy of the GNU General Public License
  along with this program; see the file COPYING.  If not, write to
  the Free Software Foundation, Inc., 51 Franklin Steet, Fifth Floor,
  Boston, MA 02110-1301, USA.

*/

#include "b43legacy.h"
#include "dma.h"
#include "main.h"
#include "debugfs.h"
#include "xmit.h"

#include <linux/dma-mapping.h>
#include <linux/pci.h>
#include <linux/delay.h>
#include <linux/skbuff.h>
#include <linux/slab.h>
#include <net/dst.h>

/* 32bit DMA ops. */
static
struct b43legacy_dmadesc32 *op32_idx2desc(struct b43legacy_dmaring *ring,
					  int slot,
					  struct b43legacy_dmadesc_meta **meta)
{
	struct b43legacy_dmadesc32 *desc;

	*meta = &(ring->meta[slot]);
	desc = ring->descbase;
	desc = &(desc[slot]);

	return (struct b43legacy_dmadesc32 *)desc;
}

static void op32_fill_descriptor(struct b43legacy_dmaring *ring,
				 struct b43legacy_dmadesc32 *desc,
				 dma_addr_t dmaaddr, u16 bufsize,
				 int start, int end, int irq)
{
	struct b43legacy_dmadesc32 *descbase = ring->descbase;
	int slot;
	u32 ctl;
	u32 addr;
	u32 addrext;

	slot = (int)(desc - descbase);
	B43legacy_WARN_ON(!(slot >= 0 && slot < ring->nr_slots));

	addr = (u32)(dmaaddr & ~SSB_DMA_TRANSLATION_MASK);
	addrext = (u32)(dmaaddr & SSB_DMA_TRANSLATION_MASK)
		   >> SSB_DMA_TRANSLATION_SHIFT;
	addr |= ring->dev->dma.translation;
	ctl = (bufsize - ring->frameoffset)
	      & B43legacy_DMA32_DCTL_BYTECNT;
	if (slot == ring->nr_slots - 1)
		ctl |= B43legacy_DMA32_DCTL_DTABLEEND;
	if (start)
		ctl |= B43legacy_DMA32_DCTL_FRAMESTART;
	if (end)
		ctl |= B43legacy_DMA32_DCTL_FRAMEEND;
	if (irq)
		ctl |= B43legacy_DMA32_DCTL_IRQ;
	ctl |= (addrext << B43legacy_DMA32_DCTL_ADDREXT_SHIFT)
	       & B43legacy_DMA32_DCTL_ADDREXT_MASK;

	desc->control = cpu_to_le32(ctl);
	desc->address = cpu_to_le32(addr);
}

static void op32_poke_tx(struct b43legacy_dmaring *ring, int slot)
{
	b43legacy_dma_write(ring, B43legacy_DMA32_TXINDEX,
			    (u32)(slot * sizeof(struct b43legacy_dmadesc32)));
}

static void op32_tx_suspend(struct b43legacy_dmaring *ring)
{
	b43legacy_dma_write(ring, B43legacy_DMA32_TXCTL,
			    b43legacy_dma_read(ring, B43legacy_DMA32_TXCTL)
			    | B43legacy_DMA32_TXSUSPEND);
}

static void op32_tx_resume(struct b43legacy_dmaring *ring)
{
	b43legacy_dma_write(ring, B43legacy_DMA32_TXCTL,
			    b43legacy_dma_read(ring, B43legacy_DMA32_TXCTL)
			    & ~B43legacy_DMA32_TXSUSPEND);
}

static int op32_get_current_rxslot(struct b43legacy_dmaring *ring)
{
	u32 val;

	val = b43legacy_dma_read(ring, B43legacy_DMA32_RXSTATUS);
	val &= B43legacy_DMA32_RXDPTR;

	return (val / sizeof(struct b43legacy_dmadesc32));
}

static void op32_set_current_rxslot(struct b43legacy_dmaring *ring,
				    int slot)
{
	b43legacy_dma_write(ring, B43legacy_DMA32_RXINDEX,
			    (u32)(slot * sizeof(struct b43legacy_dmadesc32)));
}

static inline int free_slots(struct b43legacy_dmaring *ring)
{
	return (ring->nr_slots - ring->used_slots);
}

static inline int next_slot(struct b43legacy_dmaring *ring, int slot)
{
	B43legacy_WARN_ON(!(slot >= -1 && slot <= ring->nr_slots - 1));
	if (slot == ring->nr_slots - 1)
		return 0;
	return slot + 1;
}

static inline int prev_slot(struct b43legacy_dmaring *ring, int slot)
{
	B43legacy_WARN_ON(!(slot >= 0 && slot <= ring->nr_slots - 1));
	if (slot == 0)
		return ring->nr_slots - 1;
	return slot - 1;
}

#ifdef CONFIG_B43LEGACY_DEBUG
static void update_max_used_slots(struct b43legacy_dmaring *ring,
				  int current_used_slots)
{
	if (current_used_slots <= ring->max_used_slots)
		return;
	ring->max_used_slots = current_used_slots;
	if (b43legacy_debug(ring->dev, B43legacy_DBG_DMAVERBOSE))
		b43legacydbg(ring->dev->wl,
		       "max_used_slots increased to %d on %s ring %d\n",
		       ring->max_used_slots,
		       ring->tx ? "TX" : "RX",
		       ring->index);
}
#else
static inline
void update_max_used_slots(struct b43legacy_dmaring *ring,
			   int current_used_slots)
{ }
#endif /* DEBUG */

/* Request a slot for usage. */
static inline
int request_slot(struct b43legacy_dmaring *ring)
{
	int slot;

	B43legacy_WARN_ON(!ring->tx);
	B43legacy_WARN_ON(ring->stopped);
	B43legacy_WARN_ON(free_slots(ring) == 0);

	slot = next_slot(ring, ring->current_slot);
	ring->current_slot = slot;
	ring->used_slots++;

	update_max_used_slots(ring, ring->used_slots);

	return slot;
}

/* Mac80211-queue to b43legacy-ring mapping */
static struct b43legacy_dmaring *priority_to_txring(
						struct b43legacy_wldev *dev,
						int queue_priority)
{
	struct b43legacy_dmaring *ring;

/*FIXME: For now we always run on TX-ring-1 */
return dev->dma.tx_ring1;

	/* 0 = highest priority */
	switch (queue_priority) {
	default:
		B43legacy_WARN_ON(1);
		/* fallthrough */
	case 0:
		ring = dev->dma.tx_ring3;
		break;
	case 1:
		ring = dev->dma.tx_ring2;
		break;
	case 2:
		ring = dev->dma.tx_ring1;
		break;
	case 3:
		ring = dev->dma.tx_ring0;
		break;
	case 4:
		ring = dev->dma.tx_ring4;
		break;
	case 5:
		ring = dev->dma.tx_ring5;
		break;
	}

	return ring;
}

/* Bcm4301-ring to mac80211-queue mapping */
static inline int txring_to_priority(struct b43legacy_dmaring *ring)
{
	static const u8 idx_to_prio[] =
		{ 3, 2, 1, 0, 4, 5, };

/*FIXME: have only one queue, for now */
return 0;

	return idx_to_prio[ring->index];
}


static u16 b43legacy_dmacontroller_base(enum b43legacy_dmatype type,
					int controller_idx)
{
	static const u16 map32[] = {
		B43legacy_MMIO_DMA32_BASE0,
		B43legacy_MMIO_DMA32_BASE1,
		B43legacy_MMIO_DMA32_BASE2,
		B43legacy_MMIO_DMA32_BASE3,
		B43legacy_MMIO_DMA32_BASE4,
		B43legacy_MMIO_DMA32_BASE5,
	};

	B43legacy_WARN_ON(!(controller_idx >= 0 &&
			  controller_idx < ARRAY_SIZE(map32)));
	return map32[controller_idx];
}

static inline
dma_addr_t map_descbuffer(struct b43legacy_dmaring *ring,
			  unsigned char *buf,
			  size_t len,
			  int tx)
{
	dma_addr_t dmaaddr;

	if (tx)
		dmaaddr = dma_map_single(ring->dev->dev->dma_dev,
					     buf, len,
					     DMA_TO_DEVICE);
	else
		dmaaddr = dma_map_single(ring->dev->dev->dma_dev,
					     buf, len,
					     DMA_FROM_DEVICE);

	return dmaaddr;
}

static inline
void unmap_descbuffer(struct b43legacy_dmaring *ring,
		      dma_addr_t addr,
		      size_t len,
		      int tx)
{
	if (tx)
		dma_unmap_single(ring->dev->dev->dma_dev,
				     addr, len,
				     DMA_TO_DEVICE);
	else
		dma_unmap_single(ring->dev->dev->dma_dev,
				     addr, len,
				     DMA_FROM_DEVICE);
}

static inline
void sync_descbuffer_for_cpu(struct b43legacy_dmaring *ring,
			     dma_addr_t addr,
			     size_t len)
{
	B43legacy_WARN_ON(ring->tx);

	dma_sync_single_for_cpu(ring->dev->dev->dma_dev,
				addr, len, DMA_FROM_DEVICE);
}

static inline
void sync_descbuffer_for_device(struct b43legacy_dmaring *ring,
				dma_addr_t addr,
				size_t len)
{
	B43legacy_WARN_ON(ring->tx);

	dma_sync_single_for_device(ring->dev->dev->dma_dev,
				   addr, len, DMA_FROM_DEVICE);
}

static inline
void free_descriptor_buffer(struct b43legacy_dmaring *ring,
			    struct b43legacy_dmadesc_meta *meta,
			    int irq_context)
{
	if (meta->skb) {
		if (irq_context)
			dev_kfree_skb_irq(meta->skb);
		else
			dev_kfree_skb(meta->skb);
		meta->skb = NULL;
	}
}

static int alloc_ringmemory(struct b43legacy_dmaring *ring)
{
	/* GFP flags must match the flags in free_ringmemory()! */
	ring->descbase = dma_alloc_coherent(ring->dev->dev->dma_dev,
					    B43legacy_DMA_RINGMEMSIZE,
					    &(ring->dmabase),
					    GFP_KERNEL);
	if (!ring->descbase) {
		b43legacyerr(ring->dev->wl, "DMA ringmemory allocation"
			     " failed\n");
		return -ENOMEM;
	}
	memset(ring->descbase, 0, B43legacy_DMA_RINGMEMSIZE);

	return 0;
}

static void free_ringmemory(struct b43legacy_dmaring *ring)
{
	dma_free_coherent(ring->dev->dev->dma_dev, B43legacy_DMA_RINGMEMSIZE,
			  ring->descbase, ring->dmabase);
}

/* Reset the RX DMA channel */
static int b43legacy_dmacontroller_rx_reset(struct b43legacy_wldev *dev,
					    u16 mmio_base,
					    enum b43legacy_dmatype type)
{
	int i;
	u32 value;
	u16 offset;

	might_sleep();

	offset = B43legacy_DMA32_RXCTL;
	b43legacy_write32(dev, mmio_base + offset, 0);
	for (i = 0; i < 10; i++) {
		offset = B43legacy_DMA32_RXSTATUS;
		value = b43legacy_read32(dev, mmio_base + offset);
		value &= B43legacy_DMA32_RXSTATE;
		if (value == B43legacy_DMA32_RXSTAT_DISABLED) {
			i = -1;
			break;
		}
		msleep(1);
	}
	if (i != -1) {
		b43legacyerr(dev->wl, "DMA RX reset timed out\n");
		return -ENODEV;
	}

	return 0;
}

/* Reset the RX DMA channel */
static int b43legacy_dmacontroller_tx_reset(struct b43legacy_wldev *dev,
					    u16 mmio_base,
					    enum b43legacy_dmatype type)
{
	int i;
	u32 value;
	u16 offset;

	might_sleep();

	for (i = 0; i < 10; i++) {
		offset = B43legacy_DMA32_TXSTATUS;
		value = b43legacy_read32(dev, mmio_base + offset);
		value &= B43legacy_DMA32_TXSTATE;
		if (value == B43legacy_DMA32_TXSTAT_DISABLED ||
		    value == B43legacy_DMA32_TXSTAT_IDLEWAIT ||
		    value == B43legacy_DMA32_TXSTAT_STOPPED)
			break;
		msleep(1);
	}
	offset = B43legacy_DMA32_TXCTL;
	b43legacy_write32(dev, mmio_base + offset, 0);
	for (i = 0; i < 10; i++) {
		offset = B43legacy_DMA32_TXSTATUS;
		value = b43legacy_read32(dev, mmio_base + offset);
		value &= B43legacy_DMA32_TXSTATE;
		if (value == B43legacy_DMA32_TXSTAT_DISABLED) {
			i = -1;
			break;
		}
		msleep(1);
	}
	if (i != -1) {
		b43legacyerr(dev->wl, "DMA TX reset timed out\n");
		return -ENODEV;
	}
	/* ensure the reset is completed. */
	msleep(1);

	return 0;
}

/* Check if a DMA mapping address is invalid. */
static bool b43legacy_dma_mapping_error(struct b43legacy_dmaring *ring,
					 dma_addr_t addr,
					 size_t buffersize,
					 bool dma_to_device)
{
	if (unlikely(dma_mapping_error(ring->dev->dev->dma_dev, addr)))
		return 1;

	switch (ring->type) {
	case B43legacy_DMA_30BIT:
		if ((u64)addr + buffersize > (1ULL << 30))
			goto address_error;
		break;
	case B43legacy_DMA_32BIT:
		if ((u64)addr + buffersize > (1ULL << 32))
			goto address_error;
		break;
	}

	/* The address is OK. */
	return 0;

address_error:
	/* We can't support this address. Unmap it again. */
	unmap_descbuffer(ring, addr, buffersize, dma_to_device);

	return 1;
}

static int setup_rx_descbuffer(struct b43legacy_dmaring *ring,
			       struct b43legacy_dmadesc32 *desc,
			       struct b43legacy_dmadesc_meta *meta,
			       gfp_t gfp_flags)
{
	struct b43legacy_rxhdr_fw3 *rxhdr;
	struct b43legacy_hwtxstatus *txstat;
	dma_addr_t dmaaddr;
	struct sk_buff *skb;

	B43legacy_WARN_ON(ring->tx);

	skb = __dev_alloc_skb(ring->rx_buffersize, gfp_flags);
	if (unlikely(!skb))
		return -ENOMEM;
	dmaaddr = map_descbuffer(ring, skb->data,
				 ring->rx_buffersize, 0);
	if (b43legacy_dma_mapping_error(ring, dmaaddr, ring->rx_buffersize, 0)) {
		/* ugh. try to realloc in zone_dma */
		gfp_flags |= GFP_DMA;

		dev_kfree_skb_any(skb);

		skb = __dev_alloc_skb(ring->rx_buffersize, gfp_flags);
		if (unlikely(!skb))
			return -ENOMEM;
		dmaaddr = map_descbuffer(ring, skb->data,
					 ring->rx_buffersize, 0);
	}

	if (b43legacy_dma_mapping_error(ring, dmaaddr, ring->rx_buffersize, 0)) {
		dev_kfree_skb_any(skb);
		return -EIO;
	}

	meta->skb = skb;
	meta->dmaaddr = dmaaddr;
	op32_fill_descriptor(ring, desc, dmaaddr, ring->rx_buffersize, 0, 0, 0);

	rxhdr = (struct b43legacy_rxhdr_fw3 *)(skb->data);
	rxhdr->frame_len = 0;
	txstat = (struct b43legacy_hwtxstatus *)(skb->data);
	txstat->cookie = 0;

	return 0;
}

/* Allocate the initial descbuffers.
 * This is used for an RX ring only.
 */
static int alloc_initial_descbuffers(struct b43legacy_dmaring *ring)
{
	int i;
	int err = -ENOMEM;
	struct b43legacy_dmadesc32 *desc;
	struct b43legacy_dmadesc_meta *meta;

	for (i = 0; i < ring->nr_slots; i++) {
		desc = op32_idx2desc(ring, i, &meta);

		err = setup_rx_descbuffer(ring, desc, meta, GFP_KERNEL);
		if (err) {
			b43legacyerr(ring->dev->wl,
			       "Failed to allocate initial descbuffers\n");
			goto err_unwind;
		}
	}
	mb(); /* all descbuffer setup before next line */
	ring->used_slots = ring->nr_slots;
	err = 0;
out:
	return err;

err_unwind:
	for (i--; i >= 0; i--) {
		desc = op32_idx2desc(ring, i, &meta);

		unmap_descbuffer(ring, meta->dmaaddr, ring->rx_buffersize, 0);
		dev_kfree_skb(meta->skb);
	}
	goto out;
}

/* Do initial setup of the DMA controller.
 * Reset the controller, write the ring busaddress
 * and switch the "enable" bit on.
 */
static int dmacontroller_setup(struct b43legacy_dmaring *ring)
{
	int err = 0;
	u32 value;
	u32 addrext;
	u32 trans = ring->dev->dma.translation;
	u32 ringbase = (u32)(ring->dmabase);

	if (ring->tx) {
		addrext = (ringbase & SSB_DMA_TRANSLATION_MASK)
			  >> SSB_DMA_TRANSLATION_SHIFT;
		value = B43legacy_DMA32_TXENABLE;
		value |= (addrext << B43legacy_DMA32_TXADDREXT_SHIFT)
			& B43legacy_DMA32_TXADDREXT_MASK;
		b43legacy_dma_write(ring, B43legacy_DMA32_TXCTL, value);
		b43legacy_dma_write(ring, B43legacy_DMA32_TXRING,
				    (ringbase & ~SSB_DMA_TRANSLATION_MASK)
				    | trans);
	} else {
		err = alloc_initial_descbuffers(ring);
		if (err)
			goto out;

		addrext = (ringbase & SSB_DMA_TRANSLATION_MASK)
			  >> SSB_DMA_TRANSLATION_SHIFT;
		value = (ring->frameoffset <<
			 B43legacy_DMA32_RXFROFF_SHIFT);
		value |= B43legacy_DMA32_RXENABLE;
		value |= (addrext << B43legacy_DMA32_RXADDREXT_SHIFT)
			 & B43legacy_DMA32_RXADDREXT_MASK;
		b43legacy_dma_write(ring, B43legacy_DMA32_RXCTL, value);
		b43legacy_dma_write(ring, B43legacy_DMA32_RXRING,
				    (ringbase & ~SSB_DMA_TRANSLATION_MASK)
				    | trans);
		b43legacy_dma_write(ring, B43legacy_DMA32_RXINDEX, 200);
	}

out:
	return err;
}

/* Shutdown the DMA controller. */
static void dmacontroller_cleanup(struct b43legacy_dmaring *ring)
{
	if (ring->tx) {
		b43legacy_dmacontroller_tx_reset(ring->dev, ring->mmio_base,
						 ring->type);
		b43legacy_dma_write(ring, B43legacy_DMA32_TXRING, 0);
	} else {
		b43legacy_dmacontroller_rx_reset(ring->dev, ring->mmio_base,
						 ring->type);
		b43legacy_dma_write(ring, B43legacy_DMA32_RXRING, 0);
	}
}

static void free_all_descbuffers(struct b43legacy_dmaring *ring)
{
	struct b43legacy_dmadesc_meta *meta;
	int i;

	if (!ring->used_slots)
		return;
	for (i = 0; i < ring->nr_slots; i++) {
		op32_idx2desc(ring, i, &meta);

		if (!meta->skb) {
			B43legacy_WARN_ON(!ring->tx);
			continue;
		}
		if (ring->tx)
			unmap_descbuffer(ring, meta->dmaaddr,
					 meta->skb->len, 1);
		else
			unmap_descbuffer(ring, meta->dmaaddr,
					 ring->rx_buffersize, 0);
		free_descriptor_buffer(ring, meta, 0);
	}
}

static u64 supported_dma_mask(struct b43legacy_wldev *dev)
{
	u32 tmp;
	u16 mmio_base;

	mmio_base = b43legacy_dmacontroller_base(0, 0);
	b43legacy_write32(dev,
			mmio_base + B43legacy_DMA32_TXCTL,
			B43legacy_DMA32_TXADDREXT_MASK);
	tmp = b43legacy_read32(dev, mmio_base +
			       B43legacy_DMA32_TXCTL);
	if (tmp & B43legacy_DMA32_TXADDREXT_MASK)
		return DMA_BIT_MASK(32);

	return DMA_BIT_MASK(30);
}

static enum b43legacy_dmatype dma_mask_to_engine_type(u64 dmamask)
{
	if (dmamask == DMA_BIT_MASK(30))
		return B43legacy_DMA_30BIT;
	if (dmamask == DMA_BIT_MASK(32))
		return B43legacy_DMA_32BIT;
	B43legacy_WARN_ON(1);
	return B43legacy_DMA_30BIT;
}

/* Main initialization function. */
static
struct b43legacy_dmaring *b43legacy_setup_dmaring(struct b43legacy_wldev *dev,
						  int controller_index,
						  int for_tx,
						  enum b43legacy_dmatype type)
{
	struct b43legacy_dmaring *ring;
	int err;
	int nr_slots;
	dma_addr_t dma_test;

	ring = kzalloc(sizeof(*ring), GFP_KERNEL);
	if (!ring)
		goto out;
	ring->type = type;
	ring->dev = dev;

	nr_slots = B43legacy_RXRING_SLOTS;
	if (for_tx)
		nr_slots = B43legacy_TXRING_SLOTS;

	ring->meta = kcalloc(nr_slots, sizeof(struct b43legacy_dmadesc_meta),
			     GFP_KERNEL);
	if (!ring->meta)
		goto err_kfree_ring;
	if (for_tx) {
		ring->txhdr_cache = kcalloc(nr_slots,
					sizeof(struct b43legacy_txhdr_fw3),
					GFP_KERNEL);
		if (!ring->txhdr_cache)
			goto err_kfree_meta;

		/* test for ability to dma to txhdr_cache */
		dma_test = dma_map_single(dev->dev->dma_dev, ring->txhdr_cache,
					      sizeof(struct b43legacy_txhdr_fw3),
					      DMA_TO_DEVICE);

		if (b43legacy_dma_mapping_error(ring, dma_test,
					sizeof(struct b43legacy_txhdr_fw3), 1)) {
			/* ugh realloc */
			kfree(ring->txhdr_cache);
			ring->txhdr_cache = kcalloc(nr_slots,
					sizeof(struct b43legacy_txhdr_fw3),
					GFP_KERNEL | GFP_DMA);
			if (!ring->txhdr_cache)
				goto err_kfree_meta;

			dma_test = dma_map_single(dev->dev->dma_dev,
					ring->txhdr_cache,
					sizeof(struct b43legacy_txhdr_fw3),
					DMA_TO_DEVICE);

			if (b43legacy_dma_mapping_error(ring, dma_test,
					sizeof(struct b43legacy_txhdr_fw3), 1))
				goto err_kfree_txhdr_cache;
		}

		dma_unmap_single(dev->dev->dma_dev, dma_test,
				 sizeof(struct b43legacy_txhdr_fw3),
				 DMA_TO_DEVICE);
	}

	ring->nr_slots = nr_slots;
	ring->mmio_base = b43legacy_dmacontroller_base(type, controller_index);
	ring->index = controller_index;
	if (for_tx) {
		ring->tx = true;
		ring->current_slot = -1;
	} else {
		if (ring->index == 0) {
			ring->rx_buffersize = B43legacy_DMA0_RX_BUFFERSIZE;
			ring->frameoffset = B43legacy_DMA0_RX_FRAMEOFFSET;
		} else if (ring->index == 3) {
			ring->rx_buffersize = B43legacy_DMA3_RX_BUFFERSIZE;
			ring->frameoffset = B43legacy_DMA3_RX_FRAMEOFFSET;
		} else
			B43legacy_WARN_ON(1);
	}
#ifdef CONFIG_B43LEGACY_DEBUG
	ring->last_injected_overflow = jiffies;
#endif

	err = alloc_ringmemory(ring);
	if (err)
		goto err_kfree_txhdr_cache;
	err = dmacontroller_setup(ring);
	if (err)
		goto err_free_ringmemory;

out:
	return ring;

err_free_ringmemory:
	free_ringmemory(ring);
err_kfree_txhdr_cache:
	kfree(ring->txhdr_cache);
err_kfree_meta:
	kfree(ring->meta);
err_kfree_ring:
	kfree(ring);
	ring = NULL;
	goto out;
}

/* Main cleanup function. */
static void b43legacy_destroy_dmaring(struct b43legacy_dmaring *ring)
{
	if (!ring)
		return;

	b43legacydbg(ring->dev->wl, "DMA-%u 0x%04X (%s) max used slots:"
		     " %d/%d\n", (unsigned int)(ring->type), ring->mmio_base,
		     (ring->tx) ? "TX" : "RX", ring->max_used_slots,
		     ring->nr_slots);
	/* Device IRQs are disabled prior entering this function,
	 * so no need to take care of concurrency with rx handler stuff.
	 */
	dmacontroller_cleanup(ring);
	free_all_descbuffers(ring);
	free_ringmemory(ring);

	kfree(ring->txhdr_cache);
	kfree(ring->meta);
	kfree(ring);
}

void b43legacy_dma_free(struct b43legacy_wldev *dev)
{
	struct b43legacy_dma *dma;

	if (b43legacy_using_pio(dev))
		return;
	dma = &dev->dma;

	b43legacy_destroy_dmaring(dma->rx_ring3);
	dma->rx_ring3 = NULL;
	b43legacy_destroy_dmaring(dma->rx_ring0);
	dma->rx_ring0 = NULL;

	b43legacy_destroy_dmaring(dma->tx_ring5);
	dma->tx_ring5 = NULL;
	b43legacy_destroy_dmaring(dma->tx_ring4);
	dma->tx_ring4 = NULL;
	b43legacy_destroy_dmaring(dma->tx_ring3);
	dma->tx_ring3 = NULL;
	b43legacy_destroy_dmaring(dma->tx_ring2);
	dma->tx_ring2 = NULL;
	b43legacy_destroy_dmaring(dma->tx_ring1);
	dma->tx_ring1 = NULL;
	b43legacy_destroy_dmaring(dma->tx_ring0);
	dma->tx_ring0 = NULL;
}

static int b43legacy_dma_set_mask(struct b43legacy_wldev *dev, u64 mask)
{
	u64 orig_mask = mask;
	bool fallback = false;
	int err;

	/* Try to set the DMA mask. If it fails, try falling back to a
	 * lower mask, as we can always also support a lower one. */
	while (1) {
		err = dma_set_mask(dev->dev->dma_dev, mask);
		if (!err) {
			err = dma_set_coherent_mask(dev->dev->dma_dev, mask);
			if (!err)
				break;
		}
		if (mask == DMA_BIT_MASK(64)) {
			mask = DMA_BIT_MASK(32);
			fallback = true;
			continue;
		}
		if (mask == DMA_BIT_MASK(32)) {
			mask = DMA_BIT_MASK(30);
			fallback = true;
			continue;
		}
		b43legacyerr(dev->wl, "The machine/kernel does not support "
		       "the required %u-bit DMA mask\n",
		       (unsigned int)dma_mask_to_engine_type(orig_mask));
		return -EOPNOTSUPP;
	}
	if (fallback) {
		b43legacyinfo(dev->wl, "DMA mask fallback from %u-bit to %u-"
			"bit\n",
			(unsigned int)dma_mask_to_engine_type(orig_mask),
			(unsigned int)dma_mask_to_engine_type(mask));
	}

	return 0;
}

int b43legacy_dma_init(struct b43legacy_wldev *dev)
{
	struct b43legacy_dma *dma = &dev->dma;
	struct b43legacy_dmaring *ring;
	int err;
	u64 dmamask;
	enum b43legacy_dmatype type;

	dmamask = supported_dma_mask(dev);
	type = dma_mask_to_engine_type(dmamask);
	err = b43legacy_dma_set_mask(dev, dmamask);
	if (err) {
#ifdef CONFIG_B43LEGACY_PIO
		b43legacywarn(dev->wl, "DMA for this device not supported. "
			"Falling back to PIO\n");
		dev->__using_pio = true;
		return -EAGAIN;
#else
		b43legacyerr(dev->wl, "DMA for this device not supported and "
		       "no PIO support compiled in\n");
		return -EOPNOTSUPP;
#endif
	}
	dma->translation = ssb_dma_translation(dev->dev);

	err = -ENOMEM;
	/* setup TX DMA channels. */
	ring = b43legacy_setup_dmaring(dev, 0, 1, type);
	if (!ring)
		goto out;
	dma->tx_ring0 = ring;

	ring = b43legacy_setup_dmaring(dev, 1, 1, type);
	if (!ring)
		goto err_destroy_tx0;
	dma->tx_ring1 = ring;

	ring = b43legacy_setup_dmaring(dev, 2, 1, type);
	if (!ring)
		goto err_destroy_tx1;
	dma->tx_ring2 = ring;

	ring = b43legacy_setup_dmaring(dev, 3, 1, type);
	if (!ring)
		goto err_destroy_tx2;
	dma->tx_ring3 = ring;

	ring = b43legacy_setup_dmaring(dev, 4, 1, type);
	if (!ring)
		goto err_destroy_tx3;
	dma->tx_ring4 = ring;

	ring = b43legacy_setup_dmaring(dev, 5, 1, type);
	if (!ring)
		goto err_destroy_tx4;
	dma->tx_ring5 = ring;

	/* setup RX DMA channels. */
	ring = b43legacy_setup_dmaring(dev, 0, 0, type);
	if (!ring)
		goto err_destroy_tx5;
	dma->rx_ring0 = ring;

	if (dev->dev->id.revision < 5) {
		ring = b43legacy_setup_dmaring(dev, 3, 0, type);
		if (!ring)
			goto err_destroy_rx0;
		dma->rx_ring3 = ring;
	}

	b43legacydbg(dev->wl, "%u-bit DMA initialized\n", (unsigned int)type);
	err = 0;
out:
	return err;

err_destroy_rx0:
	b43legacy_destroy_dmaring(dma->rx_ring0);
	dma->rx_ring0 = NULL;
err_destroy_tx5:
	b43legacy_destroy_dmaring(dma->tx_ring5);
	dma->tx_ring5 = NULL;
err_destroy_tx4:
	b43legacy_destroy_dmaring(dma->tx_ring4);
	dma->tx_ring4 = NULL;
err_destroy_tx3:
	b43legacy_destroy_dmaring(dma->tx_ring3);
	dma->tx_ring3 = NULL;
err_destroy_tx2:
	b43legacy_destroy_dmaring(dma->tx_ring2);
	dma->tx_ring2 = NULL;
err_destroy_tx1:
	b43legacy_destroy_dmaring(dma->tx_ring1);
	dma->tx_ring1 = NULL;
err_destroy_tx0:
	b43legacy_destroy_dmaring(dma->tx_ring0);
	dma->tx_ring0 = NULL;
	goto out;
}

/* Generate a cookie for the TX header. */
static u16 generate_cookie(struct b43legacy_dmaring *ring,
			   int slot)
{
	u16 cookie = 0x1000;

	/* Use the upper 4 bits of the cookie as
	 * DMA controller ID and store the slot number
	 * in the lower 12 bits.
	 * Note that the cookie must never be 0, as this
	 * is a special value used in RX path.
	 */
	switch (ring->index) {
	case 0:
		cookie = 0xA000;
		break;
	case 1:
		cookie = 0xB000;
		break;
	case 2:
		cookie = 0xC000;
		break;
	case 3:
		cookie = 0xD000;
		break;
	case 4:
		cookie = 0xE000;
		break;
	case 5:
		cookie = 0xF000;
		break;
	}
	B43legacy_WARN_ON(!(((u16)slot & 0xF000) == 0x0000));
	cookie |= (u16)slot;

	return cookie;
}

/* Inspect a cookie and find out to which controller/slot it belongs. */
static
struct b43legacy_dmaring *parse_cookie(struct b43legacy_wldev *dev,
				      u16 cookie, int *slot)
{
	struct b43legacy_dma *dma = &dev->dma;
	struct b43legacy_dmaring *ring = NULL;

	switch (cookie & 0xF000) {
	case 0xA000:
		ring = dma->tx_ring0;
		break;
	case 0xB000:
		ring = dma->tx_ring1;
		break;
	case 0xC000:
		ring = dma->tx_ring2;
		break;
	case 0xD000:
		ring = dma->tx_ring3;
		break;
	case 0xE000:
		ring = dma->tx_ring4;
		break;
	case 0xF000:
		ring = dma->tx_ring5;
		break;
	default:
		B43legacy_WARN_ON(1);
	}
	*slot = (cookie & 0x0FFF);
	B43legacy_WARN_ON(!(ring && *slot >= 0 && *slot < ring->nr_slots));

	return ring;
}

static int dma_tx_fragment(struct b43legacy_dmaring *ring,
			    struct sk_buff **in_skb)
{
	struct sk_buff *skb = *in_skb;
	struct ieee80211_tx_info *info = IEEE80211_SKB_CB(skb);
	u8 *header;
	int slot, old_top_slot, old_used_slots;
	int err;
	struct b43legacy_dmadesc32 *desc;
	struct b43legacy_dmadesc_meta *meta;
	struct b43legacy_dmadesc_meta *meta_hdr;
	struct sk_buff *bounce_skb;

#define SLOTS_PER_PACKET  2
	B43legacy_WARN_ON(skb_shinfo(skb)->nr_frags != 0);

	old_top_slot = ring->current_slot;
	old_used_slots = ring->used_slots;

	/* Get a slot for the header. */
	slot = request_slot(ring);
	desc = op32_idx2desc(ring, slot, &meta_hdr);
	memset(meta_hdr, 0, sizeof(*meta_hdr));

	header = &(ring->txhdr_cache[slot * sizeof(
			       struct b43legacy_txhdr_fw3)]);
	err = b43legacy_generate_txhdr(ring->dev, header,
				 skb->data, skb->len, info,
				 generate_cookie(ring, slot));
	if (unlikely(err)) {
		ring->current_slot = old_top_slot;
		ring->used_slots = old_used_slots;
		return err;
	}

	meta_hdr->dmaaddr = map_descbuffer(ring, (unsigned char *)header,
					   sizeof(struct b43legacy_txhdr_fw3), 1);
	if (b43legacy_dma_mapping_error(ring, meta_hdr->dmaaddr,
					sizeof(struct b43legacy_txhdr_fw3), 1)) {
		ring->current_slot = old_top_slot;
		ring->used_slots = old_used_slots;
		return -EIO;
	}
	op32_fill_descriptor(ring, desc, meta_hdr->dmaaddr,
			     sizeof(struct b43legacy_txhdr_fw3), 1, 0, 0);

	/* Get a slot for the payload. */
	slot = request_slot(ring);
	desc = op32_idx2desc(ring, slot, &meta);
	memset(meta, 0, sizeof(*meta));

	meta->skb = skb;
	meta->is_last_fragment = true;

	meta->dmaaddr = map_descbuffer(ring, skb->data, skb->len, 1);
	/* create a bounce buffer in zone_dma on mapping failure. */
	if (b43legacy_dma_mapping_error(ring, meta->dmaaddr, skb->len, 1)) {
		bounce_skb = __dev_alloc_skb(skb->len, GFP_ATOMIC | GFP_DMA);
		if (!bounce_skb) {
			ring->current_slot = old_top_slot;
			ring->used_slots = old_used_slots;
			err = -ENOMEM;
			goto out_unmap_hdr;
		}

		memcpy(skb_put(bounce_skb, skb->len), skb->data, skb->len);
		memcpy(bounce_skb->cb, skb->cb, sizeof(skb->cb));
		bounce_skb->dev = skb->dev;
		skb_set_queue_mapping(bounce_skb, skb_get_queue_mapping(skb));
		info = IEEE80211_SKB_CB(bounce_skb);

		dev_kfree_skb_any(skb);
		skb = bounce_skb;
		*in_skb = bounce_skb;
		meta->skb = skb;
		meta->dmaaddr = map_descbuffer(ring, skb->data, skb->len, 1);
		if (b43legacy_dma_mapping_error(ring, meta->dmaaddr, skb->len, 1)) {
			ring->current_slot = old_top_slot;
			ring->used_slots = old_used_slots;
			err = -EIO;
			goto out_free_bounce;
		}
	}

	op32_fill_descriptor(ring, desc, meta->dmaaddr,
			     skb->len, 0, 1, 1);

	wmb();	/* previous stuff MUST be done */
	/* Now transfer the whole frame. */
	op32_poke_tx(ring, next_slot(ring, slot));
	return 0;

out_free_bounce:
	dev_kfree_skb_any(skb);
out_unmap_hdr:
	unmap_descbuffer(ring, meta_hdr->dmaaddr,
			 sizeof(struct b43legacy_txhdr_fw3), 1);
	return err;
}

static inline
int should_inject_overflow(struct b43legacy_dmaring *ring)
{
#ifdef CONFIG_B43LEGACY_DEBUG
	if (unlikely(b43legacy_debug(ring->dev,
				     B43legacy_DBG_DMAOVERFLOW))) {
		/* Check if we should inject another ringbuffer overflow
		 * to test handling of this situation in the stack. */
		unsigned long next_overflow;

		next_overflow = ring->last_injected_overflow + HZ;
		if (time_after(jiffies, next_overflow)) {
			ring->last_injected_overflow = jiffies;
			b43legacydbg(ring->dev->wl,
			       "Injecting TX ring overflow on "
			       "DMA controller %d\n", ring->index);
			return 1;
		}
	}
#endif /* CONFIG_B43LEGACY_DEBUG */
	return 0;
}

int b43legacy_dma_tx(struct b43legacy_wldev *dev,
		     struct sk_buff *skb)
{
	struct b43legacy_dmaring *ring;
	int err = 0;

	ring = priority_to_txring(dev, skb_get_queue_mapping(skb));
	B43legacy_WARN_ON(!ring->tx);

	if (unlikely(ring->stopped)) {
		/* We get here only because of a bug in mac80211.
		 * Because of a race, one packet may be queued after
		 * the queue is stopped, thus we got called when we shouldn't.
		 * For now, just refuse the transmit. */
		if (b43legacy_debug(dev, B43legacy_DBG_DMAVERBOSE))
			b43legacyerr(dev->wl, "Packet after queue stopped\n");
		return -ENOSPC;
	}

	if (unlikely(WARN_ON(free_slots(ring) < SLOTS_PER_PACKET))) {
		/* If we get here, we have a real error with the queue
		 * full, but queues not stopped. */
		b43legacyerr(dev->wl, "DMA queue overflow\n");
		return -ENOSPC;
	}

	/* dma_tx_fragment might reallocate the skb, so invalidate pointers pointing
	 * into the skb data or cb now. */
	err = dma_tx_fragment(ring, &skb);
	if (unlikely(err == -ENOKEY)) {
		/* Drop this packet, as we don't have the encryption key
		 * anymore and must not transmit it unencrypted. */
		dev_kfree_skb_any(skb);
		return 0;
	}
	if (unlikely(err)) {
		b43legacyerr(dev->wl, "DMA tx mapping failure\n");
		return err;
	}
	if ((free_slots(ring) < SLOTS_PER_PACKET) ||
	    should_inject_overflow(ring)) {
		/* This TX ring is full. */
<<<<<<< HEAD
		ieee80211_stop_queue(dev->wl->hw, txring_to_priority(ring));
		ring->stopped = true;
=======
		unsigned int skb_mapping = skb_get_queue_mapping(skb);
		ieee80211_stop_queue(dev->wl->hw, skb_mapping);
		dev->wl->tx_queue_stopped[skb_mapping] = 1;
		ring->stopped = 1;
>>>>>>> cb00ec38
		if (b43legacy_debug(dev, B43legacy_DBG_DMAVERBOSE))
			b43legacydbg(dev->wl, "Stopped TX ring %d\n",
			       ring->index);
	}
	return err;
}

void b43legacy_dma_handle_txstatus(struct b43legacy_wldev *dev,
				 const struct b43legacy_txstatus *status)
{
	struct b43legacy_dmaring *ring;
	struct b43legacy_dmadesc_meta *meta;
	int retry_limit;
	int slot;
	int firstused;

	ring = parse_cookie(dev, status->cookie, &slot);
	if (unlikely(!ring))
		return;
	B43legacy_WARN_ON(!ring->tx);

	/* Sanity check: TX packets are processed in-order on one ring.
	 * Check if the slot deduced from the cookie really is the first
	 * used slot. */
	firstused = ring->current_slot - ring->used_slots + 1;
	if (firstused < 0)
		firstused = ring->nr_slots + firstused;
	if (unlikely(slot != firstused)) {
		/* This possibly is a firmware bug and will result in
		 * malfunction, memory leaks and/or stall of DMA functionality.
		 */
		b43legacydbg(dev->wl, "Out of order TX status report on DMA "
			     "ring %d. Expected %d, but got %d\n",
			     ring->index, firstused, slot);
		return;
	}

	while (1) {
		B43legacy_WARN_ON(!(slot >= 0 && slot < ring->nr_slots));
		op32_idx2desc(ring, slot, &meta);

		if (meta->skb)
			unmap_descbuffer(ring, meta->dmaaddr,
					 meta->skb->len, 1);
		else
			unmap_descbuffer(ring, meta->dmaaddr,
					 sizeof(struct b43legacy_txhdr_fw3),
					 1);

		if (meta->is_last_fragment) {
			struct ieee80211_tx_info *info;
			BUG_ON(!meta->skb);
			info = IEEE80211_SKB_CB(meta->skb);

			/* preserve the confiured retry limit before clearing the status
			 * The xmit function has overwritten the rc's value with the actual
			 * retry limit done by the hardware */
			retry_limit = info->status.rates[0].count;
			ieee80211_tx_info_clear_status(info);

			if (status->acked)
				info->flags |= IEEE80211_TX_STAT_ACK;

			if (status->rts_count > dev->wl->hw->conf.short_frame_max_tx_count) {
				/*
				 * If the short retries (RTS, not data frame) have exceeded
				 * the limit, the hw will not have tried the selected rate,
				 * but will have used the fallback rate instead.
				 * Don't let the rate control count attempts for the selected
				 * rate in this case, otherwise the statistics will be off.
				 */
				info->status.rates[0].count = 0;
				info->status.rates[1].count = status->frame_count;
			} else {
				if (status->frame_count > retry_limit) {
					info->status.rates[0].count = retry_limit;
					info->status.rates[1].count = status->frame_count -
							retry_limit;

				} else {
					info->status.rates[0].count = status->frame_count;
					info->status.rates[1].idx = -1;
				}
			}

			/* Call back to inform the ieee80211 subsystem about the
			 * status of the transmission.
			 * Some fields of txstat are already filled in dma_tx().
			 */
			ieee80211_tx_status_irqsafe(dev->wl->hw, meta->skb);
			/* skb is freed by ieee80211_tx_status_irqsafe() */
			meta->skb = NULL;
		} else {
			/* No need to call free_descriptor_buffer here, as
			 * this is only the txhdr, which is not allocated.
			 */
			B43legacy_WARN_ON(meta->skb != NULL);
		}

		/* Everything unmapped and free'd. So it's not used anymore. */
		ring->used_slots--;

		if (meta->is_last_fragment)
			break;
		slot = next_slot(ring, slot);
	}
	dev->stats.last_tx = jiffies;
	if (ring->stopped) {
		B43legacy_WARN_ON(free_slots(ring) < SLOTS_PER_PACKET);
<<<<<<< HEAD
		ieee80211_wake_queue(dev->wl->hw, txring_to_priority(ring));
		ring->stopped = false;
=======
		ring->stopped = 0;
	}

	if (dev->wl->tx_queue_stopped[ring->queue_prio]) {
		dev->wl->tx_queue_stopped[ring->queue_prio] = 0;
	} else {
		/* If the driver queue is running wake the corresponding
		 * mac80211 queue. */
		ieee80211_wake_queue(dev->wl->hw, ring->queue_prio);
>>>>>>> cb00ec38
		if (b43legacy_debug(dev, B43legacy_DBG_DMAVERBOSE))
			b43legacydbg(dev->wl, "Woke up TX ring %d\n",
				     ring->index);
	}
	/* Add work to the queue. */
	ieee80211_queue_work(dev->wl->hw, &dev->wl->tx_work);
}

static void dma_rx(struct b43legacy_dmaring *ring,
		   int *slot)
{
	struct b43legacy_dmadesc32 *desc;
	struct b43legacy_dmadesc_meta *meta;
	struct b43legacy_rxhdr_fw3 *rxhdr;
	struct sk_buff *skb;
	u16 len;
	int err;
	dma_addr_t dmaaddr;

	desc = op32_idx2desc(ring, *slot, &meta);

	sync_descbuffer_for_cpu(ring, meta->dmaaddr, ring->rx_buffersize);
	skb = meta->skb;

	if (ring->index == 3) {
		/* We received an xmit status. */
		struct b43legacy_hwtxstatus *hw =
				(struct b43legacy_hwtxstatus *)skb->data;
		int i = 0;

		while (hw->cookie == 0) {
			if (i > 100)
				break;
			i++;
			udelay(2);
			barrier();
		}
		b43legacy_handle_hwtxstatus(ring->dev, hw);
		/* recycle the descriptor buffer. */
		sync_descbuffer_for_device(ring, meta->dmaaddr,
					   ring->rx_buffersize);

		return;
	}
	rxhdr = (struct b43legacy_rxhdr_fw3 *)skb->data;
	len = le16_to_cpu(rxhdr->frame_len);
	if (len == 0) {
		int i = 0;

		do {
			udelay(2);
			barrier();
			len = le16_to_cpu(rxhdr->frame_len);
		} while (len == 0 && i++ < 5);
		if (unlikely(len == 0)) {
			/* recycle the descriptor buffer. */
			sync_descbuffer_for_device(ring, meta->dmaaddr,
						   ring->rx_buffersize);
			goto drop;
		}
	}
	if (unlikely(len > ring->rx_buffersize)) {
		/* The data did not fit into one descriptor buffer
		 * and is split over multiple buffers.
		 * This should never happen, as we try to allocate buffers
		 * big enough. So simply ignore this packet.
		 */
		int cnt = 0;
		s32 tmp = len;

		while (1) {
			desc = op32_idx2desc(ring, *slot, &meta);
			/* recycle the descriptor buffer. */
			sync_descbuffer_for_device(ring, meta->dmaaddr,
						   ring->rx_buffersize);
			*slot = next_slot(ring, *slot);
			cnt++;
			tmp -= ring->rx_buffersize;
			if (tmp <= 0)
				break;
		}
		b43legacyerr(ring->dev->wl, "DMA RX buffer too small "
		       "(len: %u, buffer: %u, nr-dropped: %d)\n",
		       len, ring->rx_buffersize, cnt);
		goto drop;
	}

	dmaaddr = meta->dmaaddr;
	err = setup_rx_descbuffer(ring, desc, meta, GFP_ATOMIC);
	if (unlikely(err)) {
		b43legacydbg(ring->dev->wl, "DMA RX: setup_rx_descbuffer()"
			     " failed\n");
		sync_descbuffer_for_device(ring, dmaaddr,
					   ring->rx_buffersize);
		goto drop;
	}

	unmap_descbuffer(ring, dmaaddr, ring->rx_buffersize, 0);
	skb_put(skb, len + ring->frameoffset);
	skb_pull(skb, ring->frameoffset);

	b43legacy_rx(ring->dev, skb, rxhdr);
drop:
	return;
}

void b43legacy_dma_rx(struct b43legacy_dmaring *ring)
{
	int slot;
	int current_slot;
	int used_slots = 0;

	B43legacy_WARN_ON(ring->tx);
	current_slot = op32_get_current_rxslot(ring);
	B43legacy_WARN_ON(!(current_slot >= 0 && current_slot <
			   ring->nr_slots));

	slot = ring->current_slot;
	for (; slot != current_slot; slot = next_slot(ring, slot)) {
		dma_rx(ring, &slot);
		update_max_used_slots(ring, ++used_slots);
	}
	op32_set_current_rxslot(ring, slot);
	ring->current_slot = slot;
}

static void b43legacy_dma_tx_suspend_ring(struct b43legacy_dmaring *ring)
{
	B43legacy_WARN_ON(!ring->tx);
	op32_tx_suspend(ring);
}

static void b43legacy_dma_tx_resume_ring(struct b43legacy_dmaring *ring)
{
	B43legacy_WARN_ON(!ring->tx);
	op32_tx_resume(ring);
}

void b43legacy_dma_tx_suspend(struct b43legacy_wldev *dev)
{
	b43legacy_power_saving_ctl_bits(dev, -1, 1);
	b43legacy_dma_tx_suspend_ring(dev->dma.tx_ring0);
	b43legacy_dma_tx_suspend_ring(dev->dma.tx_ring1);
	b43legacy_dma_tx_suspend_ring(dev->dma.tx_ring2);
	b43legacy_dma_tx_suspend_ring(dev->dma.tx_ring3);
	b43legacy_dma_tx_suspend_ring(dev->dma.tx_ring4);
	b43legacy_dma_tx_suspend_ring(dev->dma.tx_ring5);
}

void b43legacy_dma_tx_resume(struct b43legacy_wldev *dev)
{
	b43legacy_dma_tx_resume_ring(dev->dma.tx_ring5);
	b43legacy_dma_tx_resume_ring(dev->dma.tx_ring4);
	b43legacy_dma_tx_resume_ring(dev->dma.tx_ring3);
	b43legacy_dma_tx_resume_ring(dev->dma.tx_ring2);
	b43legacy_dma_tx_resume_ring(dev->dma.tx_ring1);
	b43legacy_dma_tx_resume_ring(dev->dma.tx_ring0);
	b43legacy_power_saving_ctl_bits(dev, -1, -1);
}<|MERGE_RESOLUTION|>--- conflicted
+++ resolved
@@ -1180,15 +1180,10 @@
 	if ((free_slots(ring) < SLOTS_PER_PACKET) ||
 	    should_inject_overflow(ring)) {
 		/* This TX ring is full. */
-<<<<<<< HEAD
-		ieee80211_stop_queue(dev->wl->hw, txring_to_priority(ring));
-		ring->stopped = true;
-=======
 		unsigned int skb_mapping = skb_get_queue_mapping(skb);
 		ieee80211_stop_queue(dev->wl->hw, skb_mapping);
 		dev->wl->tx_queue_stopped[skb_mapping] = 1;
-		ring->stopped = 1;
->>>>>>> cb00ec38
+		ring->stopped = true;
 		if (b43legacy_debug(dev, B43legacy_DBG_DMAVERBOSE))
 			b43legacydbg(dev->wl, "Stopped TX ring %d\n",
 			       ring->index);
@@ -1298,11 +1293,7 @@
 	dev->stats.last_tx = jiffies;
 	if (ring->stopped) {
 		B43legacy_WARN_ON(free_slots(ring) < SLOTS_PER_PACKET);
-<<<<<<< HEAD
-		ieee80211_wake_queue(dev->wl->hw, txring_to_priority(ring));
 		ring->stopped = false;
-=======
-		ring->stopped = 0;
 	}
 
 	if (dev->wl->tx_queue_stopped[ring->queue_prio]) {
@@ -1311,7 +1302,6 @@
 		/* If the driver queue is running wake the corresponding
 		 * mac80211 queue. */
 		ieee80211_wake_queue(dev->wl->hw, ring->queue_prio);
->>>>>>> cb00ec38
 		if (b43legacy_debug(dev, B43legacy_DBG_DMAVERBOSE))
 			b43legacydbg(dev->wl, "Woke up TX ring %d\n",
 				     ring->index);
