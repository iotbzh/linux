/*
 * Copyright 2014 Advanced Micro Devices, Inc.
 *
 * Permission is hereby granted, free of charge, to any person obtaining a
 * copy of this software and associated documentation files (the "Software"),
 * to deal in the Software without restriction, including without limitation
 * the rights to use, copy, modify, merge, publish, distribute, sublicense,
 * and/or sell copies of the Software, and to permit persons to whom the
 * Software is furnished to do so, subject to the following conditions:
 *
 * The above copyright notice and this permission notice shall be included in
 * all copies or substantial portions of the Software.
 *
 * THE SOFTWARE IS PROVIDED "AS IS", WITHOUT WARRANTY OF ANY KIND, EXPRESS OR
 * IMPLIED, INCLUDING BUT NOT LIMITED TO THE WARRANTIES OF MERCHANTABILITY,
 * FITNESS FOR A PARTICULAR PURPOSE AND NONINFRINGEMENT.  IN NO EVENT SHALL
 * THE COPYRIGHT HOLDER(S) OR AUTHOR(S) BE LIABLE FOR ANY CLAIM, DAMAGES OR
 * OTHER LIABILITY, WHETHER IN AN ACTION OF CONTRACT, TORT OR OTHERWISE,
 * ARISING FROM, OUT OF OR IN CONNECTION WITH THE SOFTWARE OR THE USE OR
 * OTHER DEALINGS IN THE SOFTWARE.
 */

#include <linux/amd-iommu.h>
#include <linux/bsearch.h>
#include <linux/pci.h>
#include <linux/slab.h>
#include "kfd_priv.h"
#include "kfd_device_queue_manager.h"
#include "kfd_pm4_headers.h"

#define MQD_SIZE_ALIGNED 768

static const struct kfd_device_info kaveri_device_info = {
	.asic_family = CHIP_KAVERI,
	.max_pasid_bits = 16,
	.ih_ring_entry_size = 4 * sizeof(uint32_t),
	.mqd_size_aligned = MQD_SIZE_ALIGNED
};

static const struct kfd_device_info carrizo_device_info = {
	.asic_family = CHIP_CARRIZO,
	.max_pasid_bits = 16,
	.ih_ring_entry_size = 4 * sizeof(uint32_t),
	.num_of_watch_points = 4,
	.mqd_size_aligned = MQD_SIZE_ALIGNED
};

struct kfd_deviceid {
	unsigned short did;
	const struct kfd_device_info *device_info;
};

/* Please keep this sorted by increasing device id. */
static const struct kfd_deviceid supported_devices[] = {
	{ 0x1304, &kaveri_device_info },	/* Kaveri */
	{ 0x1305, &kaveri_device_info },	/* Kaveri */
	{ 0x1306, &kaveri_device_info },	/* Kaveri */
	{ 0x1307, &kaveri_device_info },	/* Kaveri */
	{ 0x1309, &kaveri_device_info },	/* Kaveri */
	{ 0x130A, &kaveri_device_info },	/* Kaveri */
	{ 0x130B, &kaveri_device_info },	/* Kaveri */
	{ 0x130C, &kaveri_device_info },	/* Kaveri */
	{ 0x130D, &kaveri_device_info },	/* Kaveri */
	{ 0x130E, &kaveri_device_info },	/* Kaveri */
	{ 0x130F, &kaveri_device_info },	/* Kaveri */
	{ 0x1310, &kaveri_device_info },	/* Kaveri */
	{ 0x1311, &kaveri_device_info },	/* Kaveri */
	{ 0x1312, &kaveri_device_info },	/* Kaveri */
	{ 0x1313, &kaveri_device_info },	/* Kaveri */
	{ 0x1315, &kaveri_device_info },	/* Kaveri */
	{ 0x1316, &kaveri_device_info },	/* Kaveri */
	{ 0x1317, &kaveri_device_info },	/* Kaveri */
	{ 0x1318, &kaveri_device_info },	/* Kaveri */
	{ 0x131B, &kaveri_device_info },	/* Kaveri */
	{ 0x131C, &kaveri_device_info },	/* Kaveri */
	{ 0x131D, &kaveri_device_info }		/* Kaveri */
};

static int kfd_gtt_sa_init(struct kfd_dev *kfd, unsigned int buf_size,
				unsigned int chunk_size);
static void kfd_gtt_sa_fini(struct kfd_dev *kfd);

static const struct kfd_device_info *lookup_device_info(unsigned short did)
{
	size_t i;

	for (i = 0; i < ARRAY_SIZE(supported_devices); i++) {
		if (supported_devices[i].did == did) {
			BUG_ON(supported_devices[i].device_info == NULL);
			return supported_devices[i].device_info;
		}
	}

	return NULL;
}

struct kfd_dev *kgd2kfd_probe(struct kgd_dev *kgd, struct pci_dev *pdev)
{
	struct kfd_dev *kfd;

	const struct kfd_device_info *device_info =
					lookup_device_info(pdev->device);

	if (!device_info)
		return NULL;

	kfd = kzalloc(sizeof(*kfd), GFP_KERNEL);
	if (!kfd)
		return NULL;

	kfd->kgd = kgd;
	kfd->device_info = device_info;
	kfd->pdev = pdev;
	kfd->init_complete = false;

	return kfd;
}

static bool device_iommu_pasid_init(struct kfd_dev *kfd)
{
	const u32 required_iommu_flags = AMD_IOMMU_DEVICE_FLAG_ATS_SUP |
					AMD_IOMMU_DEVICE_FLAG_PRI_SUP |
					AMD_IOMMU_DEVICE_FLAG_PASID_SUP;

	struct amd_iommu_device_info iommu_info;
	unsigned int pasid_limit;
	int err;

	err = amd_iommu_device_info(kfd->pdev, &iommu_info);
	if (err < 0) {
		dev_err(kfd_device,
			"error getting iommu info. is the iommu enabled?\n");
		return false;
	}

	if ((iommu_info.flags & required_iommu_flags) != required_iommu_flags) {
		dev_err(kfd_device, "error required iommu flags ats(%i), pri(%i), pasid(%i)\n",
		       (iommu_info.flags & AMD_IOMMU_DEVICE_FLAG_ATS_SUP) != 0,
		       (iommu_info.flags & AMD_IOMMU_DEVICE_FLAG_PRI_SUP) != 0,
		       (iommu_info.flags & AMD_IOMMU_DEVICE_FLAG_PASID_SUP) != 0);
		return false;
	}

	pasid_limit = min_t(unsigned int,
			(unsigned int)1 << kfd->device_info->max_pasid_bits,
			iommu_info.max_pasids);
	/*
	 * last pasid is used for kernel queues doorbells
	 * in the future the last pasid might be used for a kernel thread.
	 */
	pasid_limit = min_t(unsigned int,
				pasid_limit,
				kfd->doorbell_process_limit - 1);

	err = amd_iommu_init_device(kfd->pdev, pasid_limit);
	if (err < 0) {
		dev_err(kfd_device, "error initializing iommu device\n");
		return false;
	}

	if (!kfd_set_pasid_limit(pasid_limit)) {
		dev_err(kfd_device, "error setting pasid limit\n");
		amd_iommu_free_device(kfd->pdev);
		return false;
	}

	return true;
}

static void iommu_pasid_shutdown_callback(struct pci_dev *pdev, int pasid)
{
	struct kfd_dev *dev = kfd_device_by_pci_dev(pdev);

	if (dev)
		kfd_unbind_process_from_device(dev, pasid);
}

bool kgd2kfd_device_init(struct kfd_dev *kfd,
			 const struct kgd2kfd_shared_resources *gpu_resources)
{
	unsigned int size;

	kfd->shared_resources = *gpu_resources;

	/* calculate max size of mqds needed for queues */
	size = max_num_of_processes *
		max_num_of_queues_per_process *
		kfd->device_info->mqd_size_aligned;

	/*
	 * calculate max size of runlist packet.
	 * There can be only 2 packets at once
	 */
	size += (max_num_of_processes * sizeof(struct pm4_map_process) +
		max_num_of_processes * max_num_of_queues_per_process *
		sizeof(struct pm4_map_queues) + sizeof(struct pm4_runlist)) * 2;

	/* Add size of HIQ & DIQ */
	size += KFD_KERNEL_QUEUE_SIZE * 2;

	/* add another 512KB for all other allocations on gart (HPD, fences) */
	size += 512 * 1024;

	if (kfd2kgd->init_gtt_mem_allocation(kfd->kgd, size, &kfd->gtt_mem,
			&kfd->gtt_start_gpu_addr, &kfd->gtt_start_cpu_ptr)) {
		dev_err(kfd_device,
			"Could not allocate %d bytes for device (%x:%x)\n",
			size, kfd->pdev->vendor, kfd->pdev->device);
		goto out;
	}

	dev_info(kfd_device,
		"Allocated %d bytes on gart for device(%x:%x)\n",
		size, kfd->pdev->vendor, kfd->pdev->device);

	/* Initialize GTT sa with 512 byte chunk size */
	if (kfd_gtt_sa_init(kfd, size, 512) != 0) {
		dev_err(kfd_device,
			"Error initializing gtt sub-allocator\n");
		goto kfd_gtt_sa_init_error;
	}

	kfd_doorbell_init(kfd);

	if (kfd_topology_add_device(kfd) != 0) {
		dev_err(kfd_device,
			"Error adding device (%x:%x) to topology\n",
			kfd->pdev->vendor, kfd->pdev->device);
		goto kfd_topology_add_device_error;
	}

	if (!device_iommu_pasid_init(kfd)) {
		dev_err(kfd_device,
			"Error initializing iommuv2 for device (%x:%x)\n",
			kfd->pdev->vendor, kfd->pdev->device);
		goto device_iommu_pasid_error;
	}
	amd_iommu_set_invalidate_ctx_cb(kfd->pdev,
						iommu_pasid_shutdown_callback);

	kfd->dqm = device_queue_manager_init(kfd);
	if (!kfd->dqm) {
		dev_err(kfd_device,
			"Error initializing queue manager for device (%x:%x)\n",
			kfd->pdev->vendor, kfd->pdev->device);
		goto device_queue_manager_error;
	}

	if (kfd->dqm->ops.start(kfd->dqm) != 0) {
		dev_err(kfd_device,
			"Error starting queuen manager for device (%x:%x)\n",
			kfd->pdev->vendor, kfd->pdev->device);
		goto dqm_start_error;
	}

	kfd->init_complete = true;
	dev_info(kfd_device, "added device (%x:%x)\n", kfd->pdev->vendor,
		 kfd->pdev->device);

	pr_debug("kfd: Starting kfd with the following scheduling policy %d\n",
		sched_policy);

	goto out;

dqm_start_error:
	device_queue_manager_uninit(kfd->dqm);
device_queue_manager_error:
	amd_iommu_free_device(kfd->pdev);
device_iommu_pasid_error:
	kfd_topology_remove_device(kfd);
kfd_topology_add_device_error:
	kfd_gtt_sa_fini(kfd);
kfd_gtt_sa_init_error:
	kfd2kgd->free_gtt_mem(kfd->kgd, kfd->gtt_mem);
	dev_err(kfd_device,
		"device (%x:%x) NOT added due to errors\n",
		kfd->pdev->vendor, kfd->pdev->device);
out:
	return kfd->init_complete;
}

void kgd2kfd_device_exit(struct kfd_dev *kfd)
{
	if (kfd->init_complete) {
		device_queue_manager_uninit(kfd->dqm);
		amd_iommu_free_device(kfd->pdev);
		kfd_topology_remove_device(kfd);
		kfd_gtt_sa_fini(kfd);
		kfd2kgd->free_gtt_mem(kfd->kgd, kfd->gtt_mem);
	}

	kfree(kfd);
}

void kgd2kfd_suspend(struct kfd_dev *kfd)
{
	BUG_ON(kfd == NULL);

	if (kfd->init_complete) {
		kfd->dqm->ops.stop(kfd->dqm);
		amd_iommu_set_invalidate_ctx_cb(kfd->pdev, NULL);
		amd_iommu_free_device(kfd->pdev);
	}
}

int kgd2kfd_resume(struct kfd_dev *kfd)
{
	unsigned int pasid_limit;
	int err;

	BUG_ON(kfd == NULL);

	pasid_limit = kfd_get_pasid_limit();

	if (kfd->init_complete) {
		err = amd_iommu_init_device(kfd->pdev, pasid_limit);
		if (err < 0)
			return -ENXIO;
		amd_iommu_set_invalidate_ctx_cb(kfd->pdev,
						iommu_pasid_shutdown_callback);
		kfd->dqm->ops.start(kfd->dqm);
	}

	return 0;
}

/* This is called directly from KGD at ISR. */
void kgd2kfd_interrupt(struct kfd_dev *kfd, const void *ih_ring_entry)
{
<<<<<<< HEAD
	if (kfd->init_complete) {
		spin_lock(&kfd->interrupt_lock);

		if (kfd->interrupts_active
		    && enqueue_ih_ring_entry(kfd, ih_ring_entry))
			schedule_work(&kfd->interrupt_work);

		spin_unlock(&kfd->interrupt_lock);
	}
}

static int kfd_gtt_sa_init(struct kfd_dev *kfd, unsigned int buf_size,
				unsigned int chunk_size)
{
	unsigned int num_of_bits;

	BUG_ON(!kfd);
	BUG_ON(!kfd->gtt_mem);
	BUG_ON(buf_size < chunk_size);
	BUG_ON(buf_size == 0);
	BUG_ON(chunk_size == 0);

	kfd->gtt_sa_chunk_size = chunk_size;
	kfd->gtt_sa_num_of_chunks = buf_size / chunk_size;

	num_of_bits = kfd->gtt_sa_num_of_chunks / BITS_PER_BYTE;
	BUG_ON(num_of_bits == 0);

	kfd->gtt_sa_bitmap = kzalloc(num_of_bits, GFP_KERNEL);

	if (!kfd->gtt_sa_bitmap)
		return -ENOMEM;

	pr_debug("kfd: gtt_sa_num_of_chunks = %d, gtt_sa_bitmap = %p\n",
			kfd->gtt_sa_num_of_chunks, kfd->gtt_sa_bitmap);

	mutex_init(&kfd->gtt_sa_lock);

	return 0;

}

static void kfd_gtt_sa_fini(struct kfd_dev *kfd)
{
	mutex_destroy(&kfd->gtt_sa_lock);
	kfree(kfd->gtt_sa_bitmap);
}

static inline uint64_t kfd_gtt_sa_calc_gpu_addr(uint64_t start_addr,
						unsigned int bit_num,
						unsigned int chunk_size)
{
	return start_addr + bit_num * chunk_size;
}

static inline uint32_t *kfd_gtt_sa_calc_cpu_addr(void *start_addr,
						unsigned int bit_num,
						unsigned int chunk_size)
{
	return (uint32_t *) ((uint64_t) start_addr + bit_num * chunk_size);
}

int kfd_gtt_sa_allocate(struct kfd_dev *kfd, unsigned int size,
			struct kfd_mem_obj **mem_obj)
{
	unsigned int found, start_search, cur_size;

	BUG_ON(!kfd);

	if (size == 0)
		return -EINVAL;

	if (size > kfd->gtt_sa_num_of_chunks * kfd->gtt_sa_chunk_size)
		return -ENOMEM;

	*mem_obj = kmalloc(sizeof(struct kfd_mem_obj), GFP_KERNEL);
	if ((*mem_obj) == NULL)
		return -ENOMEM;

	pr_debug("kfd: allocated mem_obj = %p for size = %d\n", *mem_obj, size);

	start_search = 0;

	mutex_lock(&kfd->gtt_sa_lock);

kfd_gtt_restart_search:
	/* Find the first chunk that is free */
	found = find_next_zero_bit(kfd->gtt_sa_bitmap,
					kfd->gtt_sa_num_of_chunks,
					start_search);

	pr_debug("kfd: found = %d\n", found);

	/* If there wasn't any free chunk, bail out */
	if (found == kfd->gtt_sa_num_of_chunks)
		goto kfd_gtt_no_free_chunk;

	/* Update fields of mem_obj */
	(*mem_obj)->range_start = found;
	(*mem_obj)->range_end = found;
	(*mem_obj)->gpu_addr = kfd_gtt_sa_calc_gpu_addr(
					kfd->gtt_start_gpu_addr,
					found,
					kfd->gtt_sa_chunk_size);
	(*mem_obj)->cpu_ptr = kfd_gtt_sa_calc_cpu_addr(
					kfd->gtt_start_cpu_ptr,
					found,
					kfd->gtt_sa_chunk_size);

	pr_debug("kfd: gpu_addr = %p, cpu_addr = %p\n",
			(uint64_t *) (*mem_obj)->gpu_addr, (*mem_obj)->cpu_ptr);

	/* If we need only one chunk, mark it as allocated and get out */
	if (size <= kfd->gtt_sa_chunk_size) {
		pr_debug("kfd: single bit\n");
		set_bit(found, kfd->gtt_sa_bitmap);
		goto kfd_gtt_out;
	}

	/* Otherwise, try to see if we have enough contiguous chunks */
	cur_size = size - kfd->gtt_sa_chunk_size;
	do {
		(*mem_obj)->range_end =
			find_next_zero_bit(kfd->gtt_sa_bitmap,
					kfd->gtt_sa_num_of_chunks, ++found);
		/*
		 * If next free chunk is not contiguous than we need to
		 * restart our search from the last free chunk we found (which
		 * wasn't contiguous to the previous ones
		 */
		if ((*mem_obj)->range_end != found) {
			start_search = found;
			goto kfd_gtt_restart_search;
		}

		/*
		 * If we reached end of buffer, bail out with error
		 */
		if (found == kfd->gtt_sa_num_of_chunks)
			goto kfd_gtt_no_free_chunk;

		/* Check if we don't need another chunk */
		if (cur_size <= kfd->gtt_sa_chunk_size)
			cur_size = 0;
		else
			cur_size -= kfd->gtt_sa_chunk_size;

	} while (cur_size > 0);

	pr_debug("kfd: range_start = %d, range_end = %d\n",
		(*mem_obj)->range_start, (*mem_obj)->range_end);

	/* Mark the chunks as allocated */
	for (found = (*mem_obj)->range_start;
		found <= (*mem_obj)->range_end;
		found++)
		set_bit(found, kfd->gtt_sa_bitmap);

kfd_gtt_out:
	mutex_unlock(&kfd->gtt_sa_lock);
	return 0;

kfd_gtt_no_free_chunk:
	pr_debug("kfd: allocation failed with mem_obj = %p\n", mem_obj);
	mutex_unlock(&kfd->gtt_sa_lock);
	kfree(mem_obj);
	return -ENOMEM;
}

int kfd_gtt_sa_free(struct kfd_dev *kfd, struct kfd_mem_obj *mem_obj)
{
	unsigned int bit;

	BUG_ON(!kfd);

	/* Act like kfree when trying to free a NULL object */
	if (!mem_obj)
		return 0;

	pr_debug("kfd: free mem_obj = %p, range_start = %d, range_end = %d\n",
			mem_obj, mem_obj->range_start, mem_obj->range_end);

	mutex_lock(&kfd->gtt_sa_lock);

	/* Mark the chunks as free */
	for (bit = mem_obj->range_start;
		bit <= mem_obj->range_end;
		bit++)
		clear_bit(bit, kfd->gtt_sa_bitmap);

	mutex_unlock(&kfd->gtt_sa_lock);

	kfree(mem_obj);
	return 0;
=======
	/* Process interrupts / schedule work as necessary */
>>>>>>> b942c653
}<|MERGE_RESOLUTION|>--- conflicted
+++ resolved
@@ -327,16 +327,7 @@
 /* This is called directly from KGD at ISR. */
 void kgd2kfd_interrupt(struct kfd_dev *kfd, const void *ih_ring_entry)
 {
-<<<<<<< HEAD
-	if (kfd->init_complete) {
-		spin_lock(&kfd->interrupt_lock);
-
-		if (kfd->interrupts_active
-		    && enqueue_ih_ring_entry(kfd, ih_ring_entry))
-			schedule_work(&kfd->interrupt_work);
-
-		spin_unlock(&kfd->interrupt_lock);
-	}
+	/* Process interrupts / schedule work as necessary */
 }
 
 static int kfd_gtt_sa_init(struct kfd_dev *kfd, unsigned int buf_size,
@@ -522,7 +513,4 @@
 
 	kfree(mem_obj);
 	return 0;
-=======
-	/* Process interrupts / schedule work as necessary */
->>>>>>> b942c653
 }