--- conflicted
+++ resolved
@@ -212,10 +212,7 @@
 	} else if (info->intf != NULL) {
 		/* already configured */
 		return 0;
-<<<<<<< HEAD
-=======
-	}
->>>>>>> 0d7614f0
+	}
 	/*
 	 * If the toolstack (or the hypervisor) hasn't set these values, the
 	 * default value is 0. Even though mfn = 0 and evtchn = 0 are
