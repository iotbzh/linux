--- conflicted
+++ resolved
@@ -1601,20 +1601,12 @@
 				continue;
 			}
 
-<<<<<<< HEAD
-			if (seen_indices & BIT(mbssid_index_ie[2]))
-=======
 			if (seen_indices & BIT_ULL(mbssid_index_ie[2]))
->>>>>>> 4b972a01
 				/* We don't support legacy split of a profile */
 				net_dbg_ratelimited("Partial info for BSSID index %d\n",
 						    mbssid_index_ie[2]);
 
-<<<<<<< HEAD
-			seen_indices |= BIT(mbssid_index_ie[2]);
-=======
 			seen_indices |= BIT_ULL(mbssid_index_ie[2]);
->>>>>>> 4b972a01
 
 			non_tx_data->bssid_index = mbssid_index_ie[2];
 			non_tx_data->max_bssid_indicator = elem->data[0];
