/*
 * Copyright 2010-2011 Calxeda, Inc.
 * Copyright 2012 Pavel Machek <pavel@denx.de>
 * Based on platsmp.c, Copyright (C) 2002 ARM Ltd.
 * Copyright (C) 2012 Altera Corporation
 *
 * This program is free software; you can redistribute it and/or modify it
 * under the terms and conditions of the GNU General Public License,
 * version 2, as published by the Free Software Foundation.
 *
 * This program is distributed in the hope it will be useful, but WITHOUT
 * ANY WARRANTY; without even the implied warranty of MERCHANTABILITY or
 * FITNESS FOR A PARTICULAR PURPOSE.  See the GNU General Public License for
 * more details.
 *
 * You should have received a copy of the GNU General Public License along with
 * this program.  If not, see <http://www.gnu.org/licenses/>.
 */
#include <linux/delay.h>
#include <linux/init.h>
#include <linux/smp.h>
#include <linux/io.h>
#include <linux/of.h>
#include <linux/of_address.h>

#include <asm/cacheflush.h>
#include <asm/smp_scu.h>
#include <asm/smp_plat.h>

#include "core.h"

<<<<<<< HEAD
static void __cpuinit socfpga_secondary_init(unsigned int cpu)
{
	/*
	 * if any interrupts are already enabled for the primary
	 * core (e.g. timer irq), then they will not have been enabled
	 * for us: do so
	 */
	gic_secondary_init(0);
}
=======
extern void __iomem *sys_manager_base_addr;
extern void __iomem *rst_manager_base_addr;
>>>>>>> bc895b59

static int __cpuinit socfpga_boot_secondary(unsigned int cpu, struct task_struct *idle)
{
	int trampoline_size = &secondary_trampoline_end - &secondary_trampoline;

	if (cpu1start_addr) {
		memcpy(phys_to_virt(0), &secondary_trampoline, trampoline_size);

		__raw_writel(virt_to_phys(socfpga_secondary_startup),
			(sys_manager_base_addr + (cpu1start_addr & 0x000000ff)));

		flush_cache_all();
		smp_wmb();
		outer_clean_range(0, trampoline_size);

		/* This will release CPU #1 out of reset.*/
		__raw_writel(0, rst_manager_base_addr + 0x10);
	}

	return 0;
}

/*
 * Initialise the CPU possible map early - this describes the CPUs
 * which may be present or become present in the system.
 */
static void __init socfpga_smp_init_cpus(void)
{
	unsigned int i, ncores;

	ncores = scu_get_core_count(socfpga_scu_base_addr);

	for (i = 0; i < ncores; i++)
		set_cpu_possible(i, true);

	/* sanity check */
	if (ncores > num_possible_cpus()) {
		pr_warn("socfpga: no. of cores (%d) greater than configured"
			"maximum of %d - clipping\n", ncores, num_possible_cpus());
		ncores = num_possible_cpus();
	}

	for (i = 0; i < ncores; i++)
		set_cpu_possible(i, true);
}

static void __init socfpga_smp_prepare_cpus(unsigned int max_cpus)
{
	scu_enable(socfpga_scu_base_addr);
}

/*
 * platform-specific code to shutdown a CPU
 *
 * Called with IRQs disabled
 */
static void socfpga_cpu_die(unsigned int cpu)
{
	cpu_do_idle();

	/* We should have never returned from idle */
	panic("cpu %d unexpectedly exit from shutdown\n", cpu);
}

struct smp_operations socfpga_smp_ops __initdata = {
	.smp_init_cpus		= socfpga_smp_init_cpus,
	.smp_prepare_cpus	= socfpga_smp_prepare_cpus,
	.smp_boot_secondary	= socfpga_boot_secondary,
#ifdef CONFIG_HOTPLUG_CPU
	.cpu_die		= socfpga_cpu_die,
#endif
};<|MERGE_RESOLUTION|>--- conflicted
+++ resolved
@@ -28,21 +28,6 @@
 #include <asm/smp_plat.h>
 
 #include "core.h"
-
-<<<<<<< HEAD
-static void __cpuinit socfpga_secondary_init(unsigned int cpu)
-{
-	/*
-	 * if any interrupts are already enabled for the primary
-	 * core (e.g. timer irq), then they will not have been enabled
-	 * for us: do so
-	 */
-	gic_secondary_init(0);
-}
-=======
-extern void __iomem *sys_manager_base_addr;
-extern void __iomem *rst_manager_base_addr;
->>>>>>> bc895b59
 
 static int __cpuinit socfpga_boot_secondary(unsigned int cpu, struct task_struct *idle)
 {
