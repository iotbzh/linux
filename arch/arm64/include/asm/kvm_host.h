--- conflicted
+++ resolved
@@ -401,7 +401,6 @@
 #define KVM_ARM64_GUEST_HAS_PTRAUTH	(1 << 7) /* PTRAUTH exposed to guest */
 #define KVM_ARM64_PENDING_EXCEPTION	(1 << 8) /* Exception pending */
 #define KVM_ARM64_EXCEPT_MASK		(7 << 9) /* Target EL/MODE */
-<<<<<<< HEAD
 
 /*
  * When KVM_ARM64_PENDING_EXCEPTION is set, KVM_ARM64_EXCEPT_MASK can
@@ -426,32 +425,6 @@
  */
 #define KVM_ARM64_INCREMENT_PC		(1 << 9) /* Increment PC */
 
-=======
-
-/*
- * When KVM_ARM64_PENDING_EXCEPTION is set, KVM_ARM64_EXCEPT_MASK can
- * take the following values:
- *
- * For AArch32 EL1:
- */
-#define KVM_ARM64_EXCEPT_AA32_UND	(0 << 9)
-#define KVM_ARM64_EXCEPT_AA32_IABT	(1 << 9)
-#define KVM_ARM64_EXCEPT_AA32_DABT	(2 << 9)
-/* For AArch64: */
-#define KVM_ARM64_EXCEPT_AA64_ELx_SYNC	(0 << 9)
-#define KVM_ARM64_EXCEPT_AA64_ELx_IRQ	(1 << 9)
-#define KVM_ARM64_EXCEPT_AA64_ELx_FIQ	(2 << 9)
-#define KVM_ARM64_EXCEPT_AA64_ELx_SERR	(3 << 9)
-#define KVM_ARM64_EXCEPT_AA64_EL1	(0 << 11)
-#define KVM_ARM64_EXCEPT_AA64_EL2	(1 << 11)
-
-/*
- * Overlaps with KVM_ARM64_EXCEPT_MASK on purpose so that it can't be
- * set together with an exception...
- */
-#define KVM_ARM64_INCREMENT_PC		(1 << 9) /* Increment PC */
-
->>>>>>> 7505c06d
 #define vcpu_has_sve(vcpu) (system_supports_sve() &&			\
 			    ((vcpu)->arch.flags & KVM_ARM64_GUEST_HAS_SVE))
 
